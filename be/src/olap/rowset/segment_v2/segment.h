// Licensed to the Apache Software Foundation (ASF) under one
// or more contributor license agreements.  See the NOTICE file
// distributed with this work for additional information
// regarding copyright ownership.  The ASF licenses this file
// to you under the Apache License, Version 2.0 (the
// "License"); you may not use this file except in compliance
// with the License.  You may obtain a copy of the License at
//
//   http://www.apache.org/licenses/LICENSE-2.0
//
// Unless required by applicable law or agreed to in writing,
// software distributed under the License is distributed on an
// "AS IS" BASIS, WITHOUT WARRANTIES OR CONDITIONS OF ANY
// KIND, either express or implied.  See the License for the
// specific language governing permissions and limitations
// under the License.

#pragma once

#include <butil/macros.h>
#include <gen_cpp/olap_file.pb.h>
#include <gen_cpp/segment_v2.pb.h>
#include <glog/logging.h>

#include <cstdint>
#include <map>
#include <memory> // for unique_ptr
#include <string>
#include <unordered_map>
#include <vector>

#include "agent/be_exec_version_manager.h"
#include "common/status.h" // Status
#include "io/fs/file_reader_writer_fwd.h"
#include "io/fs/file_system.h"
#include "olap/field.h"
#include "olap/olap_common.h"
#include "olap/rowset/segment_v2/column_reader.h" // ColumnReader
#include "olap/rowset/segment_v2/page_handle.h"
#include "olap/schema.h"
#include "olap/tablet_schema.h"
#include "runtime/descriptors.h"
#include "util/once.h"
#include "util/slice.h"
#include "vec/columns/column.h"
#include "vec/data_types/data_type.h"
#include "vec/data_types/data_type_nullable.h"
#include "vec/json/path_in_data.h"

namespace doris {
namespace vectorized {
class IDataType;
}

class ShortKeyIndexDecoder;
class Schema;
class StorageReadOptions;
class PrimaryKeyIndexReader;
class RowwiseIterator;
struct RowLocation;

namespace segment_v2 {

class BitmapIndexIterator;
class Segment;
class InvertedIndexIterator;
class InvertedIndexFileReader;
struct VariantStatistics;

using SegmentSharedPtr = std::shared_ptr<Segment>;
// A Segment is used to represent a segment in memory format. When segment is
// generated, it won't be modified, so this struct aimed to help read operation.
// It will prepare all ColumnReader to create ColumnIterator as needed.
// And user can create a RowwiseIterator through new_iterator function.
//
// NOTE: This segment is used to a specified TabletSchema, when TabletSchema
// is changed, this segment can not be used any more. For example, after a schema
// change finished, client should disable all cached Segment for old TabletSchema.
class Segment : public std::enable_shared_from_this<Segment>, public MetadataAdder<Segment> {
public:
    static Status open(io::FileSystemSPtr fs, const std::string& path, int64_t tablet_id,
                       uint32_t segment_id, RowsetId rowset_id, TabletSchemaSPtr tablet_schema,
                       const io::FileReaderOptions& reader_options,
                       std::shared_ptr<Segment>* output, InvertedIndexFileInfo idx_file_info = {});

    static io::UInt128Wrapper file_cache_key(std::string_view rowset_id, uint32_t seg_id);
    io::UInt128Wrapper file_cache_key() const {
        return file_cache_key(_rowset_id.to_string(), _segment_id);
    }

    ~Segment();

    int64_t get_metadata_size() const override;
    void update_metadata_size();

    Status new_iterator(SchemaSPtr schema, const StorageReadOptions& read_options,
                        std::unique_ptr<RowwiseIterator>* iter);

    uint32_t id() const { return _segment_id; }

    RowsetId rowset_id() const { return _rowset_id; }

    uint32_t num_rows() const { return _num_rows; }

    Status new_column_iterator(const TabletColumn& tablet_column,
                               std::unique_ptr<ColumnIterator>* iter,
                               const StorageReadOptions* opt);

<<<<<<< HEAD
    // Status new_column_iterator_with_path(const TabletColumn& tablet_column,
    //                                      std::unique_ptr<ColumnIterator>* iter,
    //                                      const StorageReadOptions* opt);
=======
    Status new_column_iterator_with_path(const TabletColumn& tablet_column,
                                         std::unique_ptr<ColumnIterator>* iter,
                                         const StorageReadOptions* opt);

    Status new_column_iterator(int32_t unique_id, const StorageReadOptions* opt,
                               std::unique_ptr<ColumnIterator>* iter);
>>>>>>> 6e568af5

    Status new_bitmap_index_iterator(const TabletColumn& tablet_column,
                                     const StorageReadOptions& read_options,
                                     std::unique_ptr<BitmapIndexIterator>* iter);

    Status new_inverted_index_iterator(const TabletColumn& tablet_column,
                                       const TabletIndex* index_meta,
                                       const StorageReadOptions& read_options,
                                       std::unique_ptr<InvertedIndexIterator>* iter);
    static Status new_default_iterator(const TabletColumn& tablet_column,
                                       std::unique_ptr<ColumnIterator>* iter);
    const ShortKeyIndexDecoder* get_short_key_index() const {
        DCHECK(_load_index_once.has_called() && _load_index_once.stored_result().ok());
        return _sk_index_decoder.get();
    }

    const PrimaryKeyIndexReader* get_primary_key_index() const {
        DCHECK(_load_index_once.has_called() && _load_index_once.stored_result().ok());
        return _pk_index_reader.get();
    }

    Status lookup_row_key(const Slice& key, const TabletSchema* latest_schema, bool with_seq_col,
                          bool with_rowid, RowLocation* row_location, OlapReaderStatistics* stats,
                          std::string* encoded_seq_value = nullptr);

    Status read_key_by_rowid(uint32_t row_id, std::string* key);

    Status seek_and_read_by_rowid(const TabletSchema& schema, SlotDescriptor* slot, uint32_t row_id,
                                  vectorized::MutableColumnPtr& result, OlapReaderStatistics& stats,
                                  std::unique_ptr<ColumnIterator>& iterator_hint);

    Status load_index(OlapReaderStatistics* stats);

    Status load_pk_index_and_bf(OlapReaderStatistics* stats);

    void update_healthy_status(Status new_status) { _healthy_status.update(new_status); }
    // The segment is loaded into SegmentCache and then will load indices, if there are something wrong
    // during loading indices, should remove it from SegmentCache. If not, it will always report error during
    // query. So we add a healthy status API, the caller should check the healhty status before using the segment.
    Status healthy_status();

    std::string min_key() {
        DCHECK(_tablet_schema->keys_type() == UNIQUE_KEYS && _pk_index_meta != nullptr);
        return _pk_index_meta->min_key();
    }
    std::string max_key() {
        DCHECK(_tablet_schema->keys_type() == UNIQUE_KEYS && _pk_index_meta != nullptr);
        return _pk_index_meta->max_key();
    }

    io::FileReaderSPtr file_reader() { return _file_reader; }

    // Including the column reader memory.
    // another method `get_metadata_size` not include the column reader, only the segment object itself.
    int64_t meta_mem_usage() const { return _meta_mem_usage; }

    // Get the inner file column's data type
    // ignore_chidren set to false will treat field as variant
    // when it contains children with field paths.
    // nullptr will returned if storage type does not contains such column
    std::shared_ptr<const vectorized::IDataType> get_data_type_of(const TabletColumn& column,
                                                                  bool read_flat_leaves) const;
    // Check is schema read type equals storage column type
    bool same_with_storage_type(int32_t cid, const Schema& schema, bool read_flat_leaves) const;

    // If column in segment is the same type in schema, then it is safe to apply predicate
    template <typename Predicate>
    bool can_apply_predicate_safely(int cid, Predicate* pred, const Schema& schema,
                                    ReaderType read_type) const {
        const Field* col = schema.column(cid);
        vectorized::DataTypePtr storage_column_type =
                get_data_type_of(col->get_desc(), read_type != ReaderType::READER_QUERY);
        if (storage_column_type == nullptr) {
            // Default column iterator
            return true;
        }
        if (vectorized::WhichDataType(vectorized::remove_nullable(storage_column_type))
                    .is_variant_type()) {
            // Predicate should nerver apply on variant type
            return false;
        }
        bool safe =
                pred->can_do_apply_safely(storage_column_type->get_type_as_type_descriptor().type,
                                          storage_column_type->is_nullable());
        // Currently only variant column can lead to unsafe
        CHECK(safe || col->type() == FieldType::OLAP_FIELD_TYPE_VARIANT);
        return safe;
    }

    const TabletSchemaSPtr& tablet_schema() { return _tablet_schema; }

    Result<ColumnReader*> get_column_reader(int32_t col_unique_id);

private:
    DISALLOW_COPY_AND_ASSIGN(Segment);
    Segment(uint32_t segment_id, RowsetId rowset_id, TabletSchemaSPtr tablet_schema,
            InvertedIndexFileInfo idx_file_info = InvertedIndexFileInfo());
    static Status _open(io::FileSystemSPtr fs, const std::string& path, uint32_t segment_id,
                        RowsetId rowset_id, TabletSchemaSPtr tablet_schema,
                        const io::FileReaderOptions& reader_options,
                        std::shared_ptr<Segment>* output, InvertedIndexFileInfo idx_file_info);
    // open segment file and read the minimum amount of necessary information (footer)
    Status _open();
    Status _parse_footer(SegmentFooterPB* footer);
    Status _create_column_readers(const SegmentFooterPB& footer);
    Status _load_pk_bloom_filter(OlapReaderStatistics* stats);
    ColumnReader* _get_column_reader(const TabletColumn& col);

    Status _write_error_file(size_t file_size, size_t offset, size_t bytes_read, char* data,
                             io::IOContext& io_ctx);

    Status _open_inverted_index();

    Status _create_column_readers_once(OlapReaderStatistics* stats);

private:
    friend class SegmentIterator;
    io::FileSystemSPtr _fs;
    io::FileReaderSPtr _file_reader;
    uint32_t _segment_id;
    uint32_t _num_rows;
    AtomicStatus _healthy_status;

    // 1. Tracking memory use by segment meta data such as footer or index page.
    // 2. Tracking memory use by segment column reader
    // The memory consumed by querying is tracked in segment iterator.
    int64_t _meta_mem_usage;
    int64_t _tracked_meta_mem_usage = 0;

    RowsetId _rowset_id;
    TabletSchemaSPtr _tablet_schema;

    std::unique_ptr<PrimaryKeyIndexMetaPB> _pk_index_meta;
    PagePointerPB _sk_index_page;

    // map column unique id ---> column reader
    // ColumnReader for each column in TabletSchema. If ColumnReader is nullptr,
    // This means that this segment has no data for that column, which may be added
    // after this segment is generated.
    std::map<int32_t, std::unique_ptr<ColumnReader>> _column_readers;

    // Init from ColumnMetaPB in SegmentFooterPB
    // map column unique id ---> it's inner data type
    std::map<int32_t, std::shared_ptr<const vectorized::IDataType>> _file_column_types;

    // used to guarantee that short key index will be loaded at most once in a thread-safe way
    DorisCallOnce<Status> _load_index_once;
    // used to guarantee that primary key bloom filter will be loaded at most once in a thread-safe way
    DorisCallOnce<Status> _load_pk_bf_once;

    DorisCallOnce<Status> _create_column_readers_once_call;

    std::unique_ptr<SegmentFooterPB> _footer_pb;

    // used to hold short key index page in memory
    PageHandle _sk_index_handle;
    // short key index decoder
    // all content is in memory
    std::unique_ptr<ShortKeyIndexDecoder> _sk_index_decoder;
    // primary key index reader
    std::unique_ptr<PrimaryKeyIndexReader> _pk_index_reader;
    std::mutex _open_lock;
    // inverted index file reader
    std::shared_ptr<InvertedIndexFileReader> _inverted_index_file_reader;
    DorisCallOnce<Status> _inverted_index_file_reader_open;

    InvertedIndexFileInfo _idx_file_info;

    int _be_exec_version = BeExecVersionManager::get_newest_version();
};

} // namespace segment_v2
} // namespace doris<|MERGE_RESOLUTION|>--- conflicted
+++ resolved
@@ -106,18 +106,12 @@
                                std::unique_ptr<ColumnIterator>* iter,
                                const StorageReadOptions* opt);
 
-<<<<<<< HEAD
     // Status new_column_iterator_with_path(const TabletColumn& tablet_column,
     //                                      std::unique_ptr<ColumnIterator>* iter,
     //                                      const StorageReadOptions* opt);
-=======
-    Status new_column_iterator_with_path(const TabletColumn& tablet_column,
-                                         std::unique_ptr<ColumnIterator>* iter,
-                                         const StorageReadOptions* opt);
 
     Status new_column_iterator(int32_t unique_id, const StorageReadOptions* opt,
                                std::unique_ptr<ColumnIterator>* iter);
->>>>>>> 6e568af5
 
     Status new_bitmap_index_iterator(const TabletColumn& tablet_column,
                                      const StorageReadOptions& read_options,
