--- conflicted
+++ resolved
@@ -677,23 +677,7 @@
         serialized_sparse_column->pop_back(num_rows - n);
     }
     num_rows = n;
-<<<<<<< HEAD
     ENABLE_CHECK_CONSISTENCY(this);
-=======
-}
-
-bool ColumnObject::Subcolumn::check_if_sparse_column(size_t arg_num_rows) {
-    if (arg_num_rows < config::variant_threshold_rows_to_estimate_sparse_column) {
-        return false;
-    }
-    std::vector<double> defaults_ratio;
-    for (size_t i = 0; i < data.size(); ++i) {
-        defaults_ratio.push_back(data[i]->get_ratio_of_default_rows());
-    }
-    double default_ratio = std::accumulate(defaults_ratio.begin(), defaults_ratio.end(), 0.0) /
-                           static_cast<double>(defaults_ratio.size());
-    return default_ratio >= config::variant_ratio_of_defaults_as_sparse_column;
->>>>>>> 6e568af5
 }
 
 void ColumnObject::Subcolumn::finalize(FinalizeMode mode) {
@@ -1703,7 +1687,6 @@
         subcolumns.get_root()->data.serialize_text_json(row, output);
         return Status::OK();
     }
-<<<<<<< HEAD
     RETURN_IF_ERROR(serialize_one_row_to_json_format(row, output, nullptr));
     return Status::OK();
 }
@@ -1748,34 +1731,6 @@
     bool is_first_in_current_object() const {
         if (elements.empty()) return root_is_first_flag;
         return elements.back().second;
-=======
-    /*! RapidJSON uses 32-bit array/string indices even on 64-bit platforms,
-    instead of using \c size_t. Users may override the SizeType by defining
-    \ref RAPIDJSON_NO_SIZETYPEDEFINE.
-    */
-    rapidjson::Value name(current_key.data(), cast_set<unsigned>(current_key.size()));
-    auto it = json.FindMember(name);
-    if (it == json.MemberEnd()) {
-        return nullptr;
-    }
-    rapidjson::Value& current = it->value;
-    // if (idx == path.get_parts().size() - 1) {
-    //     return &current;
-    // }
-    return find_leaf_node_by_path(current, path, idx + 1);
-}
-
-// skip empty json:
-// 1. null value as empty json, todo: think a better way to disinguish empty json and null json.
-// 2. nested array with only nulls, eg. [null. null],todo: think a better way to deal distinguish array null value and real null value.
-// 3. empty root jsonb value(not null)
-// 4. type is nothing
-bool skip_empty_json(const ColumnNullable* nullable, const DataTypePtr& type,
-                     TypeIndex base_type_id, size_t row, const PathInData& path) {
-    // skip nulls
-    if (nullable && nullable->is_null_at(row)) {
-        return true;
->>>>>>> 6e568af5
     }
 
     /// Set flag is_first = false in current object.
@@ -1825,23 +1780,9 @@
     return false;
 }
 
-<<<<<<< HEAD
 bool ColumnObject::is_visible_root_value(size_t nrow) const {
     if (is_null_root()) {
         return false;
-=======
-Status find_and_set_leave_value(const IColumn* column, const PathInData& path,
-                                const DataTypeSerDeSPtr& type_serde, const DataTypePtr& type,
-                                TypeIndex base_type_index, rapidjson::Value& root,
-                                rapidjson::Document::AllocatorType& allocator, Arena& mem_pool,
-                                size_t row) {
-#ifndef NDEBUG
-    // sanitize type and column
-    if (column->get_name() != type->create_column()->get_name()) {
-        return Status::InternalError(
-                "failed to set value for path {}, expected type {}, but got {} at row {}",
-                path.get_path(), type->get_name(), column->get_name(), row);
->>>>>>> 6e568af5
     }
     const auto* root = subcolumns.get_root();
     if (root->data.is_null_at(nrow)) {
@@ -1945,7 +1886,6 @@
                     current_prefix.set_not_first_in_current_object();
                 }
 
-<<<<<<< HEAD
                 writeJSONString(path_elements.elements[i], output);
                 writeCString(":{", output);
 
@@ -1957,45 +1897,6 @@
         // Write comma before the key if it's not the first key in this prefix.
         if (!current_prefix.is_first_in_current_object()) {
             writeChar(',', output);
-=======
-Status ColumnObject::serialize_one_row_to_string(size_t row, std::string* output) const {
-    if (!is_finalized()) {
-        const_cast<ColumnObject*>(this)->finalize(FinalizeMode::READ_MODE);
-    }
-    rapidjson::StringBuffer buf;
-    if (is_scalar_variant()) {
-        auto type = get_root_type();
-        *output = type->to_string(*get_root(), row);
-        return Status::OK();
-    }
-    RETURN_IF_ERROR(serialize_one_row_to_json_format(row, &buf, nullptr));
-    // TODO avoid copy
-    *output = std::string(buf.GetString(), buf.GetSize());
-    return Status::OK();
-}
-
-Status ColumnObject::serialize_one_row_to_string(size_t row, BufferWritable& output) const {
-    if (!is_finalized()) {
-        const_cast<ColumnObject*>(this)->finalize(FinalizeMode::READ_MODE);
-    }
-    if (is_scalar_variant()) {
-        auto type = get_root_type();
-        type->to_string(*get_root(), row, output);
-        return Status::OK();
-    }
-    rapidjson::StringBuffer buf;
-    RETURN_IF_ERROR(serialize_one_row_to_json_format(row, &buf, nullptr));
-    output.write(buf.GetString(), buf.GetLength());
-    return Status::OK();
-}
-
-Status ColumnObject::serialize_one_row_to_json_format(size_t row, rapidjson::StringBuffer* output,
-                                                      bool* is_null) const {
-    CHECK(is_finalized());
-    if (subcolumns.empty()) {
-        if (is_null != nullptr) {
-            *is_null = true;
->>>>>>> 6e568af5
         } else {
             current_prefix.set_not_first_in_current_object();
         }
@@ -2021,67 +1922,10 @@
     for (size_t i = 0; i != current_prefix.elements.size(); ++i) {
         writeChar('}', output);
     }
-<<<<<<< HEAD
     writeChar('}', output);
-=======
-    Arena mem_pool;
-
-    bool serialize_root = true; // Assume all subcolumns are null by default
-    for (const auto& subcolumn : subcolumns) {
-        if (subcolumn->data.is_root) {
-            continue; // Skip the root column
-        }
-
-        // If any non-root subcolumn is NOT null, set serialize_root to false and exit early
-        if (!assert_cast<const ColumnNullable&, TypeCheckOnRelease::DISABLE>(
-                     *subcolumn->data.get_finalized_column_ptr())
-                     .is_null_at(row)) {
-            serialize_root = false;
-            break;
-        }
-    }
->>>>>>> 6e568af5
 #ifndef NDEBUG
     // check if it is a valid json
 #endif
-<<<<<<< HEAD
-=======
-    if (serialize_root && subcolumns.get_root()->is_scalar()) {
-        // only serialize root when all other subcolumns is null
-        RETURN_IF_ERROR(
-                subcolumns.get_root()->data.get_least_common_type_serde()->write_one_cell_to_json(
-                        subcolumns.get_root()->data.get_finalized_column(), root,
-                        doc_structure->GetAllocator(), mem_pool, row));
-        output->Clear();
-        compact_null_values(root, doc_structure->GetAllocator());
-        rapidjson::Writer<rapidjson::StringBuffer> writer(*output);
-        root.Accept(writer);
-        return Status::OK();
-    }
-    // handle subcolumns exclude root node
-    for (const auto& subcolumn : subcolumns) {
-        if (subcolumn->data.is_root) {
-            continue;
-        }
-        RETURN_IF_ERROR(find_and_set_leave_value(
-                subcolumn->data.get_finalized_column_ptr().get(), subcolumn->path,
-                subcolumn->data.get_least_common_type_serde(),
-                subcolumn->data.get_least_common_type(),
-                subcolumn->data.least_common_type.get_base_type_id(), root,
-                doc_structure->GetAllocator(), mem_pool, row));
-    }
-    compact_null_values(root, doc_structure->GetAllocator());
-    if (root.IsNull() && is_null != nullptr) {
-        // Fast path
-        *is_null = true;
-    } else {
-        output->Clear();
-        rapidjson::Writer<rapidjson::StringBuffer> writer(*output);
-        if (!root.Accept(writer)) {
-            return Status::InternalError("Failed to serialize json value");
-        }
-    }
->>>>>>> 6e568af5
     return Status::OK();
 }
 
@@ -2111,72 +1955,10 @@
         for (auto& [path, subcolumn] : remaing_subcolumns) {
             subcolumn.serialize_to_sparse_column(sparse_column_keys, path, sparse_column_values, i);
         }
-<<<<<<< HEAD
         // TODO add dcheck
         sparse_column_offsets.push_back(sparse_column_keys->size());
     }
     CHECK_EQ(serialized_sparse_column->size(), num_rows);
-=======
-
-        // parse and encode sparse columns
-        buffer.Clear();
-        rapidjson::Value root(rapidjson::kNullType);
-        if (!doc_structure->IsNull()) {
-            root.CopyFrom(*doc_structure, doc_structure->GetAllocator());
-        }
-        size_t null_count = 0;
-        Arena mem_pool;
-        for (const auto& subcolumn : sparse_columns) {
-            auto& column = subcolumn->data.get_finalized_column_ptr();
-            if (assert_cast<const ColumnNullable&, TypeCheckOnRelease::DISABLE>(*column).is_null_at(
-                        i)) {
-                ++null_count;
-                continue;
-            }
-            bool succ = find_and_set_leave_value(
-                    column.get(), subcolumn->path, subcolumn->data.get_least_common_type_serde(),
-                    subcolumn->data.get_least_common_type(),
-                    subcolumn->data.least_common_type.get_base_type_id(), root,
-                    doc_structure->GetAllocator(), mem_pool, i);
-            if (succ && subcolumn->path.empty() && !root.IsObject()) {
-                // root was modified, only handle root node
-                break;
-            }
-        }
-
-        // all null values, store null to sparse root
-        if (null_count == sparse_columns.size()) {
-            result_column_ptr->insert_default();
-            result_column_nullable->get_null_map_data().push_back(1);
-            continue;
-        }
-
-        // encode sparse columns into jsonb format
-        compact_null_values(root, doc_structure->GetAllocator());
-        // parse as jsonb value and put back to rootnode
-        // TODO, we could convert to jsonb directly from rapidjson::Value for better performance, instead of parsing
-        JsonbParser parser;
-        rapidjson::Writer<rapidjson::StringBuffer> writer(buffer);
-        root.Accept(writer);
-        bool res = parser.parse(buffer.GetString(), buffer.GetSize());
-        if (!res) {
-            return Status::InvalidArgument(
-                    "parse json failed, doc: {}"
-                    ", row_num:{}"
-                    ", error:{}",
-                    std::string(buffer.GetString(), buffer.GetSize()), i,
-                    JsonbErrMsg::getErrMsg(parser.getErrorCode()));
-        }
-        result_column_ptr->insert_data(parser.getWriter().getOutput()->getBuffer(),
-                                       parser.getWriter().getOutput()->getSize());
-        result_column_nullable->get_null_map_data().push_back(0);
-    }
-    subcolumns.get_mutable_root()->data.get_finalized_column().clear();
-    // assign merged column, do insert_range_from to make a copy, instead of replace the ptr itselft
-    // to make sure the root column ptr is not changed
-    subcolumns.get_mutable_root()->data.get_finalized_column().insert_range_from(
-            *mresult->get_ptr(), 0, num_rows);
->>>>>>> 6e568af5
     return Status::OK();
 }
 
