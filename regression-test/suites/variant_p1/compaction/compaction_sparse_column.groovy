// Licensed to the Apache Software Foundation (ASF) under one
// or more contributor license agreements.  See the NOTICE file
// distributed with this work for additional information
// regarding copyright ownership.  The ASF licenses this file
// to you under the Apache License, Version 2.0 (the
// "License"); you may not use this file except in compliance
// with the License.  You may obtain a copy of the License at
//
//   http://www.apache.org/licenses/LICENSE-2.0
//
// Unless required by applicable law or agreed to in writing,
// software distributed under the License is distributed on an
// "AS IS" BASIS, WITHOUT WARRANTIES OR CONDITIONS OF ANY
// KIND, either express or implied.  See the License for the
// specific language governing permissions and limitations
// under the License.

import org.codehaus.groovy.runtime.IOGroovyMethods
import org.awaitility.Awaitility

suite("test_compaction_sparse_column", "p1,nonConcurrent") {
    def tableName = "test_compaction"
    String backend_id;
    def backendId_to_backendIP = [:]
    def backendId_to_backendHttpPort = [:]
    getBackendIpHttpPort(backendId_to_backendIP, backendId_to_backendHttpPort);

    backend_id = backendId_to_backendIP.keySet()[0]
    def (code, out, err) = show_be_config(backendId_to_backendIP.get(backend_id), backendId_to_backendHttpPort.get(backend_id))
    logger.info("Show config: code=" + code + ", out=" + out + ", err=" + err)
    assertEquals(code, 0)
    def configList = parseJson(out.trim())
    assert configList instanceof List

    boolean disableAutoCompaction = true
    for (Object ele in (List) configList) {
        assert ele instanceof List<String>
        if (((List<String>) ele)[0] == "disable_auto_compaction") {
            disableAutoCompaction = Boolean.parseBoolean(((List<String>) ele)[2])
        }
    }

    def set_be_config = { key, value ->
        (code, out, err) = update_be_config(backendId_to_backendIP.get(backend_id), backendId_to_backendHttpPort.get(backend_id), key, value)
        logger.info("update config: code=" + code + ", out=" + out + ", err=" + err)
    }

    try {
        set_be_config.call("write_buffer_size", "10240")

        sql """ DROP TABLE IF EXISTS ${tableName} """
        sql """
            CREATE TABLE ${tableName} (
                k bigint,
                v variant
            )
            DUPLICATE KEY(`k`)
            DISTRIBUTED BY HASH(`k`) BUCKETS 1
            PROPERTIES (
                 "replication_num" = "1",
                 "disable_auto_compaction" = "true",
                 "variant_max_subcolumns_count" = "3"
            );
        """

        def triger_compaction = { ->
             //TabletId,ReplicaId,BackendId,SchemaHash,Version,LstSuccessVersion,LstFailedVersion,LstFailedTime,LocalDataSize,RemoteDataSize,RowCount,State,LstConsistencyCheckTime,CheckVersion,VersionCount,PathHash,MetaUrl,CompactionStatus
            def tablets = sql_return_maparray """ show tablets from ${tableName}; """

            // trigger compactions for all tablets in ${tableName}
            for (def tablet in tablets) {
                String tablet_id = tablet.TabletId
                backend_id = tablet.BackendId
                (code, out, err) = be_run_full_compaction(backendId_to_backendIP.get(backend_id), backendId_to_backendHttpPort.get(backend_id), tablet_id)
                logger.info("Run compaction: code=" + code + ", out=" + out + ", err=" + err)
                assertEquals(code, 0)
                def compactJson = parseJson(out.trim())
                if (compactJson.status.toLowerCase() == "fail") {
                    assertEquals(disableAutoCompaction, false)
                    logger.info("Compaction was done automatically!")
                }
                if (disableAutoCompaction) {
                    assertEquals("success", compactJson.status.toLowerCase())
                }
            }

            // wait for all compactions done
            for (def tablet in tablets) {
                Awaitility.await().untilAsserted(() -> {
                    String tablet_id = tablet.TabletId
                    backend_id = tablet.BackendId
                    (code, out, err) = be_get_compaction_status(backendId_to_backendIP.get(backend_id), backendId_to_backendHttpPort.get(backend_id), tablet_id)
                    logger.info("Get compaction status: code=" + code + ", out=" + out + ", err=" + err)
                    assertEquals(code, 0)
                    def compactionStatus = parseJson(out.trim())
                    assertEquals("success", compactionStatus.status.toLowerCase())
                    return compactionStatus.run_status;
                });
            }

            int rowCount = 0
            for (def tablet in tablets) {
                String tablet_id = tablet.TabletId
                (code, out, err) = curl("GET", tablet.CompactionStatus)
                logger.info("Show tablets status: code=" + code + ", out=" + out + ", err=" + err)
                assertEquals(code, 0)
                def tabletJson = parseJson(out.trim())
                assert tabletJson.rowsets instanceof List
                for (String rowset in (List<String>) tabletJson.rowsets) {
                    rowCount += Integer.parseInt(rowset.split(" ")[1])
                }
            }
            assert (rowCount <= 7)
        }

        // b is sparse
        // a is dense
        sql """insert into ${tableName} select 0, '{"a": 11245, "b" : 42000}'  as json_str
            union  all select 0, '{"a": 1123}' as json_str union all select 0, '{"a" : 1234, "xxxx" : "aaaaa"}' as json_str from numbers("number" = "4096") limit 4096 ;"""

<<<<<<< HEAD
        // b is sparse 
        // a, xxxx is dense
        sql """insert into ${tableName} select 1, '{"a": 11245, "b" : 42001}'  as json_str
            union  all select 1, '{"a": 1123}' as json_str union all select 1, '{"a" : 1234, "xxxx" : "bbbbb"}' as json_str from numbers("number" = "4096") limit 4096 ;"""

        // b is sparse        
        // xxxx is dense
        sql """insert into ${tableName} select 2, '{"a": 11245, "b" : 42002}'  as json_str
            union  all select 2, '{"a": 1123}' as json_str union all select 2, '{"a" : 1234, "xxxx" : "ccccc"}' as json_str from numbers("number" = "4096") limit 4096 ;"""

        // point, xxxx is sparse        
        // a, b is dense
=======

        sql """insert into ${tableName} select 1, '{"a": 11245, "b" : 42001}'  as json_str
            union  all select 1, '{"a": 1123}' as json_str union all select 1, '{"a" : 1234, "xxxx" : "bbbbb"}' as json_str from numbers("number" = "4096") limit 4096 ;"""


        sql """insert into ${tableName} select 2, '{"a": 11245, "b" : 42002}'  as json_str
            union  all select 2, '{"a": 1123}' as json_str union all select 2, '{"a" : 1234, "xxxx" : "ccccc"}' as json_str from numbers("number" = "4096") limit 4096 ;"""


>>>>>>> 6e568af5
        sql """insert into ${tableName} select 3, '{"a" : 1234, "point" : 1, "xxxx" : "ddddd"}'  as json_str
            union  all select 3, '{"a": 1123}' as json_str union all select 3, '{"a": 11245, "b" : 42003}' as json_str from numbers("number" = "4096") limit 4096 ;"""


        // xxxx, eeeee is sparse
        // a, b is dense
        sql """insert into ${tableName} select 4, '{"a" : 1234, "xxxx" : "eeeee", "point" : 5}'  as json_str
            union  all select 4, '{"a": 1123}' as json_str union all select 4, '{"a": 11245, "b" : 42004}' as json_str from numbers("number" = "4096") limit 4096 ;"""
<<<<<<< HEAD
        
        //   xxxx, point is sparse
        // a, b is dense
        sql """insert into ${tableName} select 5, '{"a" : 1234, "xxxx" : "fffff", "point" : 42000}'  as json_str
            union  all select 5, '{"a": 1123}' as json_str union all select 5, '{"a": 11245, "b" : 42005}' as json_str from numbers("number" = "4096") limit 4096 ;"""

        sql """insert into ${tableName} values (6, '{"b" : "789"}')"""
        
        qt_select_b_bfcompact """ SELECT count(cast(v['b'] as string)) FROM ${tableName};"""
=======


        sql """insert into ${tableName} select 5, '{"a" : 1234, "xxxx" : "fffff", "point" : 42000}'  as json_str
            union  all select 5, '{"a": 1123}' as json_str union all select 5, '{"a": 11245, "b" : 42005}' as json_str from numbers("number" = "4096") limit 4096 ;"""

        qt_select_b_bfcompact """ SELECT count(cast(v['b'] as int)) FROM ${tableName};"""
>>>>>>> 6e568af5
        qt_select_xxxx_bfcompact """ SELECT count(cast(v['xxxx'] as string)) FROM ${tableName};"""
        qt_select_point_bfcompact """ SELECT count(cast(v['point'] as bigint)) FROM ${tableName};"""
        qt_select_1_bfcompact """ SELECT count(cast(v['xxxx'] as string)) FROM ${tableName} where cast(v['xxxx'] as string) = 'aaaaa';"""
        qt_select_2_bfcompact """ SELECT count(cast(v['xxxx'] as string)) FROM ${tableName} where cast(v['xxxx'] as string) = 'bbbbb';"""
        qt_select_3_bfcompact """ SELECT count(cast(v['xxxx'] as string)) FROM ${tableName} where cast(v['xxxx'] as string) = 'ccccc';"""
        qt_select_4_bfcompact """ SELECT count(cast(v['xxxx'] as string)) FROM ${tableName} where cast(v['xxxx'] as string) = 'eeeee';"""
        qt_select_5_bfcompact """ SELECT count(cast(v['xxxx'] as string)) FROM ${tableName} where cast(v['xxxx'] as string) = 'ddddd';"""
        qt_select_6_bfcompact """ SELECT count(cast(v['xxxx'] as string)) FROM ${tableName} where cast(v['xxxx'] as string) = 'fffff';"""
        qt_select_1_1_bfcompact """ SELECT count(cast(v['b'] as int)) FROM ${tableName} where cast(v['b'] as int) = 42000;"""
        qt_select_2_1_bfcompact """ SELECT count(cast(v['b'] as int)) FROM ${tableName} where cast(v['b'] as int) = 42001;"""
        qt_select_3_1_bfcompact """ SELECT count(cast(v['b'] as int)) FROM ${tableName} where cast(v['b'] as int) = 42002;"""
        qt_select_4_1_bfcompact """ SELECT count(cast(v['b'] as int)) FROM ${tableName} where cast(v['b'] as int) = 42003;"""
        qt_select_5_1_bfcompact """ SELECT count(cast(v['b'] as int)) FROM ${tableName} where cast(v['b'] as int) = 42004;"""
        qt_select_6_1_bfcompact """ SELECT count(cast(v['b'] as int)) FROM ${tableName} where cast(v['b'] as int) = 42005;"""
        qt_select_all_bfcompact """SELECT k, v['a'], v['b'], v['xxxx'], v['point'], v['ddddd'] from ${tableName} where (cast(v['point'] as int) = 1);"""
<<<<<<< HEAD
        
        GetDebugPoint().enableDebugPointForAllBEs("variant_column_writer_impl._get_subcolumn_paths_from_stats", [stats: "24588,12292,12291,3",subcolumns:"a,b,xxxx"])
        triger_compaction.call()
        /**
            variant_statistics {
            subcolumn_non_null_size {
              key: "a"
              value: 24588
            }
            subcolumn_non_null_size {
              key: "b"
              value: 12292
            }
            subcolumn_non_null_size {
              key: "point"
              value: 3
=======

        //TabletId,ReplicaId,BackendId,SchemaHash,Version,LstSuccessVersion,LstFailedVersion,LstFailedTime,LocalDataSize,RemoteDataSize,RowCount,State,LstConsistencyCheckTime,CheckVersion,VersionCount,PathHash,MetaUrl,CompactionStatus
        def tablets = sql_return_maparray """ show tablets from ${tableName}; """

        // trigger compactions for all tablets in ${tableName}
        trigger_and_wait_compaction(tableName, "cumulative")

        int rowCount = 0
        for (def tablet in tablets) {
            String tablet_id = tablet.TabletId
            (code, out, err) = curl("GET", tablet.CompactionStatus)
            logger.info("Show tablets status: code=" + code + ", out=" + out + ", err=" + err)
            assertEquals(code, 0)
            def tabletJson = parseJson(out.trim())
            assert tabletJson.rowsets instanceof List
            for (String rowset in (List<String>) tabletJson.rowsets) {
                rowCount += Integer.parseInt(rowset.split(" ")[1])
>>>>>>> 6e568af5
            }
            subcolumn_non_null_size {
              key: "xxxx"
              value: 12291
            }
        */

        qt_select_b """ SELECT count(cast(v['b'] as string)) FROM ${tableName};"""
        qt_select_xxxx """ SELECT count(cast(v['xxxx'] as string)) FROM ${tableName};"""
        qt_select_point """ SELECT count(cast(v['point'] as bigint)) FROM ${tableName};"""
        qt_select_1 """ SELECT count(cast(v['xxxx'] as string)) FROM ${tableName} where cast(v['xxxx'] as string) = 'aaaaa';"""
        qt_select_2 """ SELECT count(cast(v['xxxx'] as string)) FROM ${tableName} where cast(v['xxxx'] as string) = 'bbbbb';"""
        qt_select_3 """ SELECT count(cast(v['xxxx'] as string)) FROM ${tableName} where cast(v['xxxx'] as string) = 'ccccc';"""
        qt_select_4 """ SELECT count(cast(v['xxxx'] as string)) FROM ${tableName} where cast(v['xxxx'] as string) = 'eeeee';"""
        qt_select_5 """ SELECT count(cast(v['xxxx'] as string)) FROM ${tableName} where cast(v['xxxx'] as string) = 'ddddd';"""
        qt_select_6 """ SELECT count(cast(v['xxxx'] as string)) FROM ${tableName} where cast(v['xxxx'] as string) = 'fffff';"""
        qt_select_1_1 """ SELECT count(cast(v['b'] as int)) FROM ${tableName} where cast(v['b'] as int) = 42000;"""
        qt_select_2_1 """ SELECT count(cast(v['b'] as int)) FROM ${tableName} where cast(v['b'] as int) = 42001;"""
        qt_select_3_1 """ SELECT count(cast(v['b'] as int)) FROM ${tableName} where cast(v['b'] as int) = 42002;"""
        qt_select_4_1 """ SELECT count(cast(v['b'] as int)) FROM ${tableName} where cast(v['b'] as int) = 42003;"""
        qt_select_5_1 """ SELECT count(cast(v['b'] as int)) FROM ${tableName} where cast(v['b'] as int) = 42004;"""
        qt_select_6_1 """ SELECT count(cast(v['b'] as int)) FROM ${tableName} where cast(v['b'] as int) = 42005;"""
        qt_select_all """SELECT k, v['a'], v['b'], v['xxxx'], v['point'], v['ddddd'] from ${tableName} where (cast(v['point'] as int) = 1);"""

        sql "truncate table ${tableName}"
        sql """insert into ${tableName} values (1, '{"1" : 1, "2" : 2, "3" : 3, "4": "4", "a" : 1, "aa":2, "aaa" : 3,"aaaaaa":1234, ".a." : 1}')"""
        sql """insert into ${tableName} values (1, '{"1" : 1, "2" : 2, "3" : 3, "4": "4", "a" : 1, "aa":2, "aaa" : 3,"aaaaaa":1234, ".a." : 1}')"""
        sql """insert into ${tableName} values (1, '{"1" : 1, "2" : 2, "3" : 3, "4": "4", "a" : 1, "aa":2, "aaa" : 3,"aaaaaa":1234, ".a." : 1}')"""
        sql """insert into ${tableName} values (1, '{"1" : 1, "2" : 2, "3" : 3, "4": "4", "a" : 1, "aa":2, "aaa" : 3,"aaaaaa":1234, ".a." : 1}')"""
        qt_sql """select v['aaaa'] from ${tableName}"""
        qt_sql """select v['aaa'] from ${tableName}"""
        qt_sql """select v['aa'] from ${tableName}"""
        qt_sql """select v['1'] from ${tableName}"""
    } finally {
        // try_sql("DROP TABLE IF EXISTS ${tableName}")
        GetDebugPoint().disableDebugPointForAllBEs("variant_column_writer_impl._get_subcolumn_paths_from_stats")
        set_be_config.call("write_buffer_size", "209715200")
        // set_be_config.call("variant_max_subcolumns_count", "5")
    }
}<|MERGE_RESOLUTION|>--- conflicted
+++ resolved
@@ -118,7 +118,6 @@
         sql """insert into ${tableName} select 0, '{"a": 11245, "b" : 42000}'  as json_str
             union  all select 0, '{"a": 1123}' as json_str union all select 0, '{"a" : 1234, "xxxx" : "aaaaa"}' as json_str from numbers("number" = "4096") limit 4096 ;"""
 
-<<<<<<< HEAD
         // b is sparse 
         // a, xxxx is dense
         sql """insert into ${tableName} select 1, '{"a": 11245, "b" : 42001}'  as json_str
@@ -131,17 +130,6 @@
 
         // point, xxxx is sparse        
         // a, b is dense
-=======
-
-        sql """insert into ${tableName} select 1, '{"a": 11245, "b" : 42001}'  as json_str
-            union  all select 1, '{"a": 1123}' as json_str union all select 1, '{"a" : 1234, "xxxx" : "bbbbb"}' as json_str from numbers("number" = "4096") limit 4096 ;"""
-
-
-        sql """insert into ${tableName} select 2, '{"a": 11245, "b" : 42002}'  as json_str
-            union  all select 2, '{"a": 1123}' as json_str union all select 2, '{"a" : 1234, "xxxx" : "ccccc"}' as json_str from numbers("number" = "4096") limit 4096 ;"""
-
-
->>>>>>> 6e568af5
         sql """insert into ${tableName} select 3, '{"a" : 1234, "point" : 1, "xxxx" : "ddddd"}'  as json_str
             union  all select 3, '{"a": 1123}' as json_str union all select 3, '{"a": 11245, "b" : 42003}' as json_str from numbers("number" = "4096") limit 4096 ;"""
 
@@ -150,7 +138,6 @@
         // a, b is dense
         sql """insert into ${tableName} select 4, '{"a" : 1234, "xxxx" : "eeeee", "point" : 5}'  as json_str
             union  all select 4, '{"a": 1123}' as json_str union all select 4, '{"a": 11245, "b" : 42004}' as json_str from numbers("number" = "4096") limit 4096 ;"""
-<<<<<<< HEAD
         
         //   xxxx, point is sparse
         // a, b is dense
@@ -160,14 +147,6 @@
         sql """insert into ${tableName} values (6, '{"b" : "789"}')"""
         
         qt_select_b_bfcompact """ SELECT count(cast(v['b'] as string)) FROM ${tableName};"""
-=======
-
-
-        sql """insert into ${tableName} select 5, '{"a" : 1234, "xxxx" : "fffff", "point" : 42000}'  as json_str
-            union  all select 5, '{"a": 1123}' as json_str union all select 5, '{"a": 11245, "b" : 42005}' as json_str from numbers("number" = "4096") limit 4096 ;"""
-
-        qt_select_b_bfcompact """ SELECT count(cast(v['b'] as int)) FROM ${tableName};"""
->>>>>>> 6e568af5
         qt_select_xxxx_bfcompact """ SELECT count(cast(v['xxxx'] as string)) FROM ${tableName};"""
         qt_select_point_bfcompact """ SELECT count(cast(v['point'] as bigint)) FROM ${tableName};"""
         qt_select_1_bfcompact """ SELECT count(cast(v['xxxx'] as string)) FROM ${tableName} where cast(v['xxxx'] as string) = 'aaaaa';"""
@@ -183,7 +162,6 @@
         qt_select_5_1_bfcompact """ SELECT count(cast(v['b'] as int)) FROM ${tableName} where cast(v['b'] as int) = 42004;"""
         qt_select_6_1_bfcompact """ SELECT count(cast(v['b'] as int)) FROM ${tableName} where cast(v['b'] as int) = 42005;"""
         qt_select_all_bfcompact """SELECT k, v['a'], v['b'], v['xxxx'], v['point'], v['ddddd'] from ${tableName} where (cast(v['point'] as int) = 1);"""
-<<<<<<< HEAD
         
         GetDebugPoint().enableDebugPointForAllBEs("variant_column_writer_impl._get_subcolumn_paths_from_stats", [stats: "24588,12292,12291,3",subcolumns:"a,b,xxxx"])
         triger_compaction.call()
@@ -200,25 +178,6 @@
             subcolumn_non_null_size {
               key: "point"
               value: 3
-=======
-
-        //TabletId,ReplicaId,BackendId,SchemaHash,Version,LstSuccessVersion,LstFailedVersion,LstFailedTime,LocalDataSize,RemoteDataSize,RowCount,State,LstConsistencyCheckTime,CheckVersion,VersionCount,PathHash,MetaUrl,CompactionStatus
-        def tablets = sql_return_maparray """ show tablets from ${tableName}; """
-
-        // trigger compactions for all tablets in ${tableName}
-        trigger_and_wait_compaction(tableName, "cumulative")
-
-        int rowCount = 0
-        for (def tablet in tablets) {
-            String tablet_id = tablet.TabletId
-            (code, out, err) = curl("GET", tablet.CompactionStatus)
-            logger.info("Show tablets status: code=" + code + ", out=" + out + ", err=" + err)
-            assertEquals(code, 0)
-            def tabletJson = parseJson(out.trim())
-            assert tabletJson.rowsets instanceof List
-            for (String rowset in (List<String>) tabletJson.rowsets) {
-                rowCount += Integer.parseInt(rowset.split(" ")[1])
->>>>>>> 6e568af5
             }
             subcolumn_non_null_size {
               key: "xxxx"
